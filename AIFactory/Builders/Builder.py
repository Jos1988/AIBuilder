--- conflicted
+++ resolved
@@ -1,14 +1,7 @@
 from abc import ABC, abstractmethod
 from AIBuilder.AI import AbstractAI
 from AIBuilder.AIFactory.Specifications.BasicSpecifications import Specification
-<<<<<<< HEAD
-from unittest import TestCase, mock
-
-# todo: move files to one file for easier importing. After moveing the unit tests move the builders to a single module,
-#  as well as the specification classes.
-=======
 # todo: move files to one file for easier importing
->>>>>>> 107286aa
 
 
 class Builder(ABC):
